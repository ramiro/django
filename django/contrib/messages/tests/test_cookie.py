import json

from django.conf import settings
from django.contrib.messages import constants
from django.contrib.messages.tests.base import BaseTests
from django.contrib.messages.storage.cookie import (CookieStorage,
    MessageEncoder, MessageDecoder)
from django.contrib.messages.storage.base import Message
from django.test import TestCase
from django.test.utils import override_settings, dict_setting
from django.utils.safestring import SafeData, mark_safe


def set_cookie_data(storage, messages, invalid=False, encode_empty=False):
    """
    Sets ``request.COOKIES`` with the encoded data and removes the storage
    backend's loaded data cache.
    """
    encoded_data = storage._encode(messages, encode_empty=encode_empty)
    if invalid:
        # Truncate the first character so that the hash is invalid.
        encoded_data = encoded_data[1:]
    storage.request.COOKIES = {CookieStorage.cookie_name: encoded_data}
    if hasattr(storage, '_loaded_data'):
        del storage._loaded_data


def stored_cookie_messages_count(storage, response):
    """
    Returns an integer containing the number of messages stored.
    """
    # Get a list of cookies, excluding ones with a max-age of 0 (because
    # they have been marked for deletion).
    cookie = response.cookies.get(storage.cookie_name)
    if not cookie or cookie['max-age'] == 0:
        return 0
    data = storage._decode(cookie.value)
    if not data:
        return 0
    if data[-1] == CookieStorage.not_finished:
        data.pop()
    return len(data)


<<<<<<< HEAD
@dict_setting('SESSION_COOKIE', {'DOMAIN': '.example.com'})
=======
@override_settings(SESSION_COOKIE_DOMAIN='.example.com', SESSION_COOKIE_SECURE=True, SESSION_COOKIE_HTTPONLY=True)
>>>>>>> dd3a8838
class CookieTest(BaseTests, TestCase):
    storage_class = CookieStorage

    def stored_messages_count(self, storage, response):
        return stored_cookie_messages_count(storage, response)

    def test_get(self):
        storage = self.storage_class(self.get_request())
        # Set initial data.
        example_messages = ['test', 'me']
        set_cookie_data(storage, example_messages)
        # Test that the message actually contains what we expect.
        self.assertEqual(list(storage), example_messages)

    def test_cookie_setings(self):
        """
<<<<<<< HEAD
        Ensure that CookieStorage honors SESSION_COOKIE['DOMAIN'].
        Refs #15618.
=======
        Ensure that CookieStorage honors SESSION_COOKIE_DOMAIN, SESSION_COOKIE_SECURE and SESSION_COOKIE_HTTPONLY
        Refs #15618 and #20972.
>>>>>>> dd3a8838
        """
        # Test before the messages have been consumed
        storage = self.get_storage()
        response = self.get_response()
        storage.add(constants.INFO, 'test')
        storage.update(response)
        self.assertTrue('test' in response.cookies['messages'].value)
        self.assertEqual(response.cookies['messages']['domain'], '.example.com')
        self.assertEqual(response.cookies['messages']['expires'], '')
        self.assertEqual(response.cookies['messages']['secure'], True)
        self.assertEqual(response.cookies['messages']['httponly'], True)

        # Test deletion of the cookie (storing with an empty value) after the messages have been consumed
        storage = self.get_storage()
        response = self.get_response()
        storage.add(constants.INFO, 'test')
        for m in storage:
            pass # Iterate through the storage to simulate consumption of messages.
        storage.update(response)
        self.assertEqual(response.cookies['messages'].value, '')
        self.assertEqual(response.cookies['messages']['domain'], '.example.com')
        self.assertEqual(response.cookies['messages']['expires'], 'Thu, 01-Jan-1970 00:00:00 GMT')

    def test_get_bad_cookie(self):
        request = self.get_request()
        storage = self.storage_class(request)
        # Set initial (invalid) data.
        example_messages = ['test', 'me']
        set_cookie_data(storage, example_messages, invalid=True)
        # Test that the message actually contains what we expect.
        self.assertEqual(list(storage), [])

    def test_max_cookie_length(self):
        """
        Tests that, if the data exceeds what is allowed in a cookie, older
        messages are removed before saving (and returned by the ``update``
        method).
        """
        storage = self.get_storage()
        response = self.get_response()

        # When storing as a cookie, the cookie has constant overhead of approx
        # 54 chars, and each message has a constant overhead of about 37 chars
        # and a variable overhead of zero in the best case. We aim for a message
        # size which will fit 4 messages into the cookie, but not 5.
        # See also FallbackTest.test_session_fallback
        msg_size = int((CookieStorage.max_cookie_size - 54) / 4.5 - 37)
        for i in range(5):
            storage.add(constants.INFO, str(i) * msg_size)
        unstored_messages = storage.update(response)

        cookie_storing = self.stored_messages_count(storage, response)
        self.assertEqual(cookie_storing, 4)

        self.assertEqual(len(unstored_messages), 1)
        self.assertTrue(unstored_messages[0].message == '0' * msg_size)

    def test_json_encoder_decoder(self):
        """
        Tests that a complex nested data structure containing Message
        instances is properly encoded/decoded by the custom JSON
        encoder/decoder classes.
        """
        messages = [
            {
                'message': Message(constants.INFO, 'Test message'),
                'message_list': [Message(constants.INFO, 'message %s') \
                                 for x in range(5)] + [{'another-message': \
                                 Message(constants.ERROR, 'error')}],
            },
            Message(constants.INFO, 'message %s'),
        ]
        encoder = MessageEncoder(separators=(',', ':'))
        value = encoder.encode(messages)
        decoded_messages = json.loads(value, cls=MessageDecoder)
        self.assertEqual(messages, decoded_messages)

    def test_safedata(self):
        """
        Tests that a message containing SafeData is keeping its safe status when
        retrieved from the message storage.
        """
        def encode_decode(data):
            message = Message(constants.DEBUG, data)
            encoded = storage._encode(message)
            decoded = storage._decode(encoded)
            return decoded.message

        storage = self.get_storage()

        self.assertIsInstance(
            encode_decode(mark_safe("<b>Hello Django!</b>")), SafeData)
        self.assertNotIsInstance(
            encode_decode("<b>Hello Django!</b>"), SafeData)<|MERGE_RESOLUTION|>--- conflicted
+++ resolved
@@ -42,11 +42,8 @@
     return len(data)
 
 
-<<<<<<< HEAD
 @dict_setting('SESSION_COOKIE', {'DOMAIN': '.example.com'})
-=======
-@override_settings(SESSION_COOKIE_DOMAIN='.example.com', SESSION_COOKIE_SECURE=True, SESSION_COOKIE_HTTPONLY=True)
->>>>>>> dd3a8838
+@override_settings(SESSION_COOKIE_SECURE=True, SESSION_COOKIE_HTTPONLY=True)
 class CookieTest(BaseTests, TestCase):
     storage_class = CookieStorage
 
@@ -63,13 +60,8 @@
 
     def test_cookie_setings(self):
         """
-<<<<<<< HEAD
-        Ensure that CookieStorage honors SESSION_COOKIE['DOMAIN'].
-        Refs #15618.
-=======
         Ensure that CookieStorage honors SESSION_COOKIE_DOMAIN, SESSION_COOKIE_SECURE and SESSION_COOKIE_HTTPONLY
         Refs #15618 and #20972.
->>>>>>> dd3a8838
         """
         # Test before the messages have been consumed
         storage = self.get_storage()
